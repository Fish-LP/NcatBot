--- conflicted
+++ resolved
@@ -23,26 +23,17 @@
 from typing import Any, Callable, Dict, List, Optional, Pattern, Set, Tuple, Type, Sequence
 from types import MappingProxyType, ModuleType
 from weakref import WeakMethod, ref, ReferenceType
-<<<<<<< HEAD
-from .universal_data_io import UniversalLoader
 from ncatbot.api import BotAPI
-=======
 try:
     from ncatbot.universal_data_io import UniversalLoader
 except ModuleNotFoundError: # 方便开发时测试
     from universal_data_io import UniversalLoader
->>>>>>> 22efe95f
 
 # region ----------------- 配置常量 -----------------
 PLUGINS_DIR = "plugins"             # 插件目录
 PERSISTENT_DIR = "data"             # 插件私有数据目录
 EVENT_QUEUE_MAX_SIZE = 1000         # 事件队列最大长度
-<<<<<<< HEAD
-# META_CONFIG_PATH = './config.yaml'  # 元事件，所有插件一份(只读)
-# @Todo ALLOW_RAW_FILE_ACCESS = False       # 是否允许直接文件访问
-=======
 META_CONFIG_PATH = None             # 元事件，所有插件一份(只读)
->>>>>>> 22efe95f
 # endregion
 
 # region ------------------- 异常 -------------------
@@ -395,12 +386,9 @@
         """
         初始化插件,绑定事件总线
         """
-<<<<<<< HEAD
         
         self.api = api
-=======
         bot = CompatibleEnrollment()
->>>>>>> 22efe95f
         self.work_path = Path(os.path.abspath(PERSISTENT_DIR)) / self.name
         try:
             self.work_path.mkdir(parents=True, exist_ok=True)
@@ -409,15 +397,10 @@
             self.fist_load = False
         self.data = self._load_persistent_data()
         self.event_bus = event_bus
-<<<<<<< HEAD
-        self.meta_data = "暂无"
-        # self.meta_data: Dict[str, Any] = MappingProxyType(UniversalLoader(META_CONFIG_PATH).load().data) # 只读字典
-=======
         if META_CONFIG_PATH:
             self.meta_data: Dict[str, Any] = MappingProxyType(UniversalLoader(META_CONFIG_PATH).load().data) # 只读字典
         else:
             self.meta_data: Dict = MappingProxyType({})
->>>>>>> 22efe95f
         self._event_handlers: Dict[str, List[Callable]] = defaultdict(list)
         if kwargs:
             for key, var in kwargs:
@@ -655,10 +638,7 @@
                 plugins.append(getattr(plugin,plugin_class_name))
         # print(dir(models['a_plugins']))
         # print(models['a_plugins'].__all__)
-<<<<<<< HEAD
         await self.from_class_load_plugins(plugins, api)
-=======
-        await self.from_class_load_plugins(plugins)
         await self.load_compatible_data()
 
     async def load_compatible_data(self):
@@ -667,7 +647,6 @@
         print(compatible)
         for event_type, funcs in compatible.items():
             self.event_bus.subscribe(event_type, funcs)
->>>>>>> 22efe95f
 
     async def unload_plugin(self, plugin_name: str):
         """
