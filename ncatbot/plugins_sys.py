--- conflicted
+++ resolved
@@ -383,7 +383,6 @@
             self.data = dict()
         if not self.dependencies:
             self.dependencies = {}
-<<<<<<< HEAD
 
     def __init__(self, event_bus: EventBus, api: BotAPI, **kwargs):
         """
@@ -392,9 +391,6 @@
         
         self.api = api
         bot = CompatibleEnrollment()
-=======
-        
->>>>>>> 24b8b40f
         self.work_path = Path(os.path.abspath(PERSISTENT_DIR)) / self.name
         try:
             self.work_path.mkdir(parents=True, exist_ok=True)
@@ -642,15 +638,10 @@
         for plugin in models.values():
             for plugin_class_name in plugin.__all__:
                 plugins.append(getattr(plugin,plugin_class_name))
-<<<<<<< HEAD
         # print(dir(models['a_plugins']))
         # print(models['a_plugins'].__all__)
         await self.from_class_load_plugins(plugins, api)
         await self.load_compatible_data()
-=======
-        await self.from_class_load_plugins(plugins)
-        self.load_compatible_data()
->>>>>>> 24b8b40f
 
     def load_compatible_data(self):
         '''加载兼容注册事件'''
